--- conflicted
+++ resolved
@@ -49,9 +49,9 @@
         :raises QSharpError: If there is an error interpreting the input.
         """
         ...
-<<<<<<< HEAD
-    def eval_with_shots(self, entry_expr: str, shots: int, output_fn: Callable[[Output], None]) -> Any: ...
-=======
+    def eval_with_shots(
+        self, entry_expr: str, shots: int, output_fn: Callable[[Output], None]
+    ) -> Any: ...
     def qir(self, entry_expr: str) -> str:
         """
         Generates QIR from Q# source code.
@@ -61,7 +61,6 @@
         :returns qir: The QIR string.
         """
         ...
->>>>>>> 9ec8c15d
 
 class Result(Enum):
     """
