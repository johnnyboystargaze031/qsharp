--- conflicted
+++ resolved
@@ -1,11 +1,7 @@
 # Copyright (c) Microsoft Corporation.
 # Licensed under the MIT License.
 
-<<<<<<< HEAD
-from ._qsharp import interpret, interpret_file, eval_with_shots
-=======
-from ._qsharp import eval, eval_file
->>>>>>> 2ceb961d
+from ._qsharp import eval, eval_file, eval_with_shots
 
 from ._native import Result, Pauli, QSharpError
 
@@ -20,15 +16,11 @@
     pass
 
 
-<<<<<<< HEAD
 __all__ = [
-    "interpret",
-    "interpret_file",
+    "eval",
+    "eval_file",
     "eval_with_shots",
     "Result",
     "Pauli",
     "QSharpError",
-]
-=======
-__all__ = ["eval", "eval_file", "Result", "Pauli", "QSharpError"]
->>>>>>> 2ceb961d
+]