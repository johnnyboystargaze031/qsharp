--- conflicted
+++ resolved
@@ -33,8 +33,7 @@
     :raises: QSharpError
     """
     f = open(path, mode="r", encoding="utf-8")
-<<<<<<< HEAD
-    return interpret(f.read())
+    return eval(f.read())
 
 
 def eval_with_shots(entry_expr, shots) -> None:
@@ -42,7 +41,4 @@
     def callback(output):
         print(output)
 
-    return _interpreter.eval_with_shots(entry_expr, shots, callback)
-=======
-    return eval(f.read())
->>>>>>> 2ceb961d
+    return _interpreter.eval_with_shots(entry_expr, shots, callback)