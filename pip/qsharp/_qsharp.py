# Copyright (c) Microsoft Corporation.
# Licensed under the MIT License.

from ._native import Interpreter, TargetProfile

_interpreter = None


def init(target_profile: TargetProfile = TargetProfile.Full) -> None:
    """
    Initializes the Q# interpreter.

    :param target_profile: Setting the target profile allows the Q#
        interpreter to generate programs that are compatible
        with a specific target. See :py:class: `qsharp.TargetProfile`.
    """
    global _interpreter
    _interpreter = Interpreter(target_profile)


def get_interpreter() -> Interpreter:
    """
    Returns the Q# interpreter.

    :returns: The Q# interpreter.
    """
    global _interpreter
    if _interpreter is None:
        init()
    return _interpreter


def eval(source):
    """
    Evaluates Q# source code.

    Output is printed to console.

    :param source: The Q# source code to evaluate.
    :returns value: The value returned by the last statement in the source code.
    :raises QSharpError: If there is an error evaluating the source code.
    """

    def callback(output):
        print(output)

    return get_interpreter().interpret(source, callback)


def eval_file(path) -> None:
    """
    Reads Q# source code from a file and evaluates it.

    :param path: The path to the Q# source file.
    :returns: The value returned by the last statement in the file.
    :raises: QSharpError
    """
    f = open(path, mode="r", encoding="utf-8")
    return eval(f.read())


<<<<<<< HEAD
def eval_with_shots(entry_expr, shots) -> None:

    def callback(output):
        print(output)

    return _interpreter.eval_with_shots(entry_expr, shots, callback)
=======
def compile(entry_expr):
    """
    Compiles the Q# source code into a program that can be submitted to a target.

    :param entry_expr: The Q# expression that will be used as the entrypoint
        for the program.
    """
    ll_str = get_interpreter().qir(entry_expr)
    return QirInputData("main", ll_str)


# Class that wraps generated QIR, which can be used by
# azure-quantum as input data.
#
# This class must implement the QirRepresentable protocol
# that is defined by the azure-quantum package.
# See: https://github.com/microsoft/qdk-python/blob/fcd63c04aa871e49206703bbaa792329ffed13c4/azure-quantum/azure/quantum/target/target.py#L21
class QirInputData:
    # The name of this variable is defined
    # by the protocol and must remain unchanged.
    _name: str

    def __init__(self, name: str, ll_str: str):
        self._name = name
        self._ll_str = ll_str

    # The name of this method is defined
    # by the protocol and must remain unchanged.
    def _repr_qir_(self, **kwargs) -> bytes:
        return self._ll_str.encode("utf-8")
>>>>>>> 9ec8c15d
<|MERGE_RESOLUTION|>--- conflicted
+++ resolved
@@ -59,14 +59,13 @@
     return eval(f.read())
 
 
-<<<<<<< HEAD
 def eval_with_shots(entry_expr, shots) -> None:
-
     def callback(output):
         print(output)
 
     return _interpreter.eval_with_shots(entry_expr, shots, callback)
-=======
+
+
 def compile(entry_expr):
     """
     Compiles the Q# source code into a program that can be submitted to a target.
@@ -96,5 +95,4 @@
     # The name of this method is defined
     # by the protocol and must remain unchanged.
     def _repr_qir_(self, **kwargs) -> bytes:
-        return self._ll_str.encode("utf-8")
->>>>>>> 9ec8c15d
+        return self._ll_str.encode("utf-8")