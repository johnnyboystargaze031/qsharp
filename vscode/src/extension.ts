--- conflicted
+++ resolved
@@ -41,9 +41,7 @@
 import { activateTargetProfileStatusBarItem } from "./statusbar.js";
 import { initFileSystem } from "./memfs.js";
 import { getManifest, readFile, listDir } from "./projectSystem.js";
-<<<<<<< HEAD
 import { createFormatProvider } from "./format.js";
-=======
 import {
   Logging,
   initLogForwarder,
@@ -62,7 +60,6 @@
     // Direct logging to the output window
     initOutputWindowLogger();
   }
->>>>>>> 32d0405b
 
   log.info("Q# extension activating.");
   initTelemetry(context);
