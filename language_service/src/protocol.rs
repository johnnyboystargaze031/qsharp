// Copyright (c) Microsoft Corporation.
// Licensed under the MIT License.

use qsc::line_column::Range;
use qsc::{compile::Error, target::Profile, LanguageFeatures, PackageType};

/// A change to the workspace configuration
#[derive(Clone, Debug, Default, Copy)]
pub struct WorkspaceConfigurationUpdate {
    pub target_profile: Option<Profile>,
    pub package_type: Option<PackageType>,
}

#[derive(Debug)]
pub struct DiagnosticUpdate {
    pub uri: String,
    pub version: Option<u32>,
    pub errors: Vec<Error>,
}

#[derive(Copy, Clone, Debug, PartialEq, Eq, Hash)]
#[allow(clippy::module_name_repetitions)]
pub enum CompletionItemKind {
    // It would have been nice to match the numeric values to the ones used by
    // VS Code and Monaco, but unfortunately those two disagree on the values.
    // So we define our own unique enum here to reduce confusion.
    Function,
    Interface,
    Keyword,
    Module,
    Property,
    Variable,
    TypeParameter,
}

#[derive(Debug, Default)]
#[allow(clippy::module_name_repetitions)]
pub struct CompletionList {
    pub items: Vec<CompletionItem>,
}

#[derive(Debug)]
#[allow(clippy::module_name_repetitions)]
pub struct CompletionItem {
    pub label: String,
    pub kind: CompletionItemKind,
    pub sort_text: Option<String>,
    pub detail: Option<String>,
    pub additional_text_edits: Option<Vec<(Range, String)>>,
}

impl CompletionItem {
    #[must_use]
    pub fn new(label: String, kind: CompletionItemKind) -> Self {
        CompletionItem {
            label,
            kind,
            sort_text: None,
            detail: None,
            additional_text_edits: None,
        }
    }
}

impl PartialEq for CompletionItem {
    // exclude sort text for comparison
    fn eq(&self, other: &Self) -> bool {
        self.label == other.label
            && self.kind == other.kind
            && self.detail == other.detail
            && self.additional_text_edits == other.additional_text_edits
    }
}

impl Eq for CompletionItem {}

use std::hash::{Hash, Hasher};

impl Hash for CompletionItem {
    fn hash<H: Hasher>(&self, state: &mut H) {
        // use only user-visible fields for hashing to
        // dedup items that look exactly the same.
        self.label.hash(state);
        self.kind.hash(state);
        self.detail.hash(state);
    }
}

#[derive(Debug, PartialEq)]
pub struct Hover {
    pub contents: String,
    pub span: Range,
}

#[derive(Debug, PartialEq)]
pub struct SignatureHelp {
    pub signatures: Vec<SignatureInformation>,
    pub active_signature: u32,
    pub active_parameter: u32,
}

#[derive(Debug, PartialEq)]
pub struct SignatureInformation {
    pub label: String,
    pub documentation: Option<String>,
    pub parameters: Vec<ParameterInformation>,
}

#[derive(Debug, PartialEq)]
pub struct ParameterInformation {
    /// The start and end offsets into the [`SignatureInformation::label`].
    /// They  use utf-8 or utf-16 code units depending on the
    /// configuration of the language service.
    pub label: (u32, u32),
    pub documentation: Option<String>,
}

#[derive(Default, Clone)]
pub struct NotebookMetadata {
    pub target_profile: Option<Profile>,
<<<<<<< HEAD
    pub language_features: LanguageFeatures,
=======
}

#[derive(Debug)]
pub struct CodeLens {
    pub range: Range,
    pub command: CodeLensCommand,
}

#[derive(Debug, Clone, Copy)]
pub enum CodeLensCommand {
    Histogram,
    Debug,
    Run,
    Estimate,
>>>>>>> 36a091c2
}<|MERGE_RESOLUTION|>--- conflicted
+++ resolved
@@ -118,9 +118,7 @@
 #[derive(Default, Clone)]
 pub struct NotebookMetadata {
     pub target_profile: Option<Profile>,
-<<<<<<< HEAD
     pub language_features: LanguageFeatures,
-=======
 }
 
 #[derive(Debug)]
@@ -135,5 +133,4 @@
     Debug,
     Run,
     Estimate,
->>>>>>> 36a091c2
 }