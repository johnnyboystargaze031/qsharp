// Copyright (c) Microsoft Corporation.
// Licensed under the MIT License.

#![allow(clippy::needless_raw_string_hashes)]

use std::collections::BTreeSet;

use crate::compile::RuntimeCapabilityFlags;

use super::{compile, CompileUnit, Error, PackageStore, SourceMap};
use expect_test::expect;
use indoc::indoc;
use miette::Diagnostic;
use qsc_data_structures::{
    language_features::{LanguageFeature, LanguageFeatures},
    span::Span,
};
use qsc_hir::{
    global,
    hir::{
        Block, Expr, ExprKind, ItemId, ItemKind, Lit, LocalItemId, NodeId, Res, SpecBody, Stmt,
        StmtKind,
    },
    mut_visit::MutVisitor,
    ty::{Prim, Ty},
};

fn error_span(error: &Error) -> Span {
    let label = error
        .labels()
        .and_then(|mut ls| ls.next())
        .expect("error should have at least one label");

    let span = label.inner();
    let offset = span
        .offset()
        .try_into()
        .expect("span offset should fit into u32");
    let len: u32 = span.len().try_into().expect("span len should fit into u32");
    Span {
        lo: offset,
        hi: offset + len,
    }
}

fn source_span<'a>(sources: &'a SourceMap, error: &Error) -> (&'a str, Span) {
    let span = error_span(error);
    let source = sources
        .find_by_offset(span.lo)
        .expect("offset should match at least one source");
    (
        &source.name,
        Span {
            lo: span.lo - source.offset,
            hi: span.hi - source.offset,
        },
    )
}

/// runs a compile with the default configuration
fn default_compile(sources: SourceMap) -> CompileUnit {
    compile(
        &PackageStore::new(super::core()),
        &[],
        sources,
        RuntimeCapabilityFlags::all(),
        &LanguageFeatures::none(),
    )
}

#[test]
fn one_file_no_entry() {
    let sources = SourceMap::new(
        [(
            "test".into(),
            indoc! {"
                namespace Foo {
                    function A() : Unit {}
                }
            "}
            .into(),
        )],
        None,
    );

    let unit = default_compile(sources);
    assert!(unit.errors.is_empty(), "{:#?}", unit.errors);

    let entry = unit.package.entry.as_ref();
    assert!(entry.is_none(), "{entry:#?}");
}

#[test]
fn one_file_error() {
    let sources = SourceMap::new(
        [(
            "test".into(),
            indoc! {"
                namespace Foo {
                    function A() : Unit {
                        x
                    }
                }
            "}
            .into(),
        )],
        None,
    );

    let unit = default_compile(sources);
    let errors: Vec<_> = unit
        .errors
        .iter()
        .map(|error| source_span(&unit.sources, error))
        .collect();

    assert_eq!(vec![("test", Span { lo: 50, hi: 51 })], errors);
}

#[test]
fn two_files_dependency() {
    let sources = SourceMap::new(
        [
            (
                "test1".into(),
                indoc! {"
                    namespace Foo {
                        function A() : Unit {}
                    }
                "}
                .into(),
            ),
            (
                "test2".into(),
                indoc! {"
                    namespace Foo {
                        function B() : Unit {
                            A();
                        }
                    }
                "}
                .into(),
            ),
        ],
        None,
    );

    let unit = default_compile(sources);
    assert!(unit.errors.is_empty(), "{:#?}", unit.errors);
}

#[test]
fn two_files_mutual_dependency() {
    let sources = SourceMap::new(
        [
            (
                "test1".into(),
                indoc! {"
                    namespace Foo {
                        function A() : Unit {
                            B();
                        }
                    }
                "}
                .into(),
            ),
            (
                "test2".into(),
                indoc! {"
                    namespace Foo {
                        function B() : Unit {
                            A();
                        }
                    }
                "}
                .into(),
            ),
        ],
        None,
    );

    let unit = default_compile(sources);
    assert!(unit.errors.is_empty(), "{:#?}", unit.errors);
}

#[test]
fn two_files_error() {
    let sources = SourceMap::new(
        [
            (
                "test1".into(),
                indoc! {"
                    namespace Foo {
                        function A() : Unit {}
                    }
                "}
                .into(),
            ),
            (
                "test2".into(),
                indoc! {"
                    namespace Foo {
                        function B() : Unit {
                            C();
                        }
                    }
                "}
                .into(),
            ),
        ],
        None,
    );

    let unit = default_compile(sources);
    let errors: Vec<_> = unit
        .errors
        .iter()
        .map(|error| source_span(&unit.sources, error))
        .collect();

    assert_eq!(
        vec![
            ("test2", Span { lo: 50, hi: 51 }),
            ("test2", Span { lo: 50, hi: 53 }),
        ],
        errors
    );
}

#[test]
fn entry_call_operation() {
    let sources = SourceMap::new(
        [(
            "test".into(),
            indoc! {"
                namespace Foo {
                    operation A() : Unit {}
                }
            "}
            .into(),
        )],
        Some("Foo.A()".into()),
    );

    let unit = default_compile(sources);
    assert!(unit.errors.is_empty(), "{:#?}", unit.errors);

    let entry = &unit.package.entry.expect("package should have entry");
    let ExprKind::Call(callee, _) = &entry.kind else {
        panic!("entry should be a call")
    };
    let ExprKind::Var(res, _) = &callee.kind else {
        panic!("callee should be a variable")
    };
    assert_eq!(
        &Res::Item(ItemId {
            package: None,
            item: LocalItemId::from(1),
        }),
        res
    );
}

#[test]
fn entry_error() {
    let sources = SourceMap::new(
        [(
            "test".into(),
            indoc! {"
                namespace Foo {
                    operation A() : Unit {}
                }
            "}
            .into(),
        )],
        Some("Foo.B()".into()),
    );

    let unit = default_compile(sources);
    assert_eq!(
        ("<entry>", Span { lo: 4, hi: 5 }),
        source_span(&unit.sources, &unit.errors[0])
    );
}

#[test]
fn replace_node() {
    struct Replacer;

    impl MutVisitor for Replacer {
        fn visit_expr(&mut self, expr: &mut Expr) {
            *expr = Expr {
                id: NodeId::default(),
                span: expr.span,
                ty: Ty::Prim(Prim::Int),
                kind: ExprKind::Lit(Lit::Int(2)),
            };
        }
    }

    let sources = SourceMap::new(
        [(
            "test".into(),
            indoc! {"
                namespace A {
                    function Foo() : Int {
                        1
                    }
                }
            "}
            .into(),
        )],
        None,
    );

    let mut unit = default_compile(sources);
    assert!(unit.errors.is_empty(), "{:#?}", unit.errors);
    Replacer.visit_package(&mut unit.package);
    unit.assigner.visit_package(&mut unit.package);

    let ItemKind::Callable(callable) = &unit
        .package
        .items
        .get(LocalItemId::from(1))
        .expect("package should have item")
        .kind
    else {
        panic!("item should be a callable");
    };
    let SpecBody::Impl(_, block) = &callable.body.body else {
        panic!("callable body have a block")
    };
    expect![[r#"
        Block 4 [39-56] [Type Int]:
            Stmt 5 [49-50]: Expr: Expr 8 [49-50] [Type Int]: Lit: Int(2)"#]]
    .assert_eq(&block.to_string());
}

#[test]
fn insert_core_call() {
    struct Inserter<'a> {
        core: &'a global::Table,
    }

    impl MutVisitor for Inserter<'_> {
        fn visit_block(&mut self, block: &mut Block) {
            let allocate = self
                .core
                .resolve_term("QIR.Runtime", "__quantum__rt__qubit_allocate")
                .expect("qubit allocation should be in core");
            let allocate_ty = allocate
                .scheme
                .instantiate(&[])
                .expect("qubit allocation scheme should instantiate");
            let callee = Expr {
                id: NodeId::default(),
                span: Span::default(),
                ty: Ty::Arrow(Box::new(allocate_ty)),
                kind: ExprKind::Var(Res::Item(allocate.id), Vec::new()),
            };

            let arg = Expr {
                id: NodeId::default(),
                span: Span::default(),
                ty: Ty::UNIT,
                kind: ExprKind::Tuple(Vec::new()),
            };

            let call = Expr {
                id: NodeId::default(),
                span: Span::default(),
                ty: Ty::Prim(Prim::Qubit),
                kind: ExprKind::Call(Box::new(callee), Box::new(arg)),
            };

            block.stmts.push(Stmt {
                id: NodeId::default(),
                span: Span::default(),
                kind: StmtKind::Semi(call),
            });
        }
    }

    let sources = SourceMap::new(
        [(
            "test".into(),
            indoc! {"
                namespace A {
                    operation Foo() : () {}
                }
            "}
            .into(),
        )],
        None,
    );

    let store = PackageStore::new(super::core());
    let mut unit = default_compile(sources);
    assert!(unit.errors.is_empty(), "{:#?}", unit.errors);
    let mut inserter = Inserter { core: store.core() };
    inserter.visit_package(&mut unit.package);
    unit.assigner.visit_package(&mut unit.package);

    expect![[r#"
        Package:
            Item 0 [0-43] (Public):
                Namespace (Ident 5 [10-11] "A"): Item 1
            Item 1 [18-41] (Public):
                Parent: 0
                Callable 0 [18-41] (operation):
                    name: Ident 1 [28-31] "Foo"
                    input: Pat 2 [31-33] [Type Unit]: Unit
                    output: Unit
                    functors: empty set
                    body: SpecDecl 3 [18-41]: Impl:
                        Block 4 [39-41] [Type Unit]:
                            Stmt 6 [0-0]: Semi: Expr 7 [0-0] [Type Qubit]: Call:
                                Expr 8 [0-0] [Type (Unit => Qubit)]: Var: Item 4 (Package 0)
                                Expr 9 [0-0] [Type Unit]: Unit
                    adj: <none>
                    ctl: <none>
                    ctl-adj: <none>"#]]
    .assert_eq(&unit.package.to_string());
}

#[test]
fn package_dependency() {
    let mut store = PackageStore::new(super::core());

    let sources1 = SourceMap::new(
        [(
            "test".into(),
            indoc! {"
                namespace Package1 {
                    function Foo() : Int {
                        1
                    }
                }
            "}
            .into(),
        )],
        None,
    );
    let unit1 = compile(
        &store,
        &[],
        sources1,
        RuntimeCapabilityFlags::all(),
        &LanguageFeatures::none(),
    );
    assert!(unit1.errors.is_empty(), "{:#?}", unit1.errors);
    let package1 = store.insert(unit1);

    let sources2 = SourceMap::new(
        [(
            "test".into(),
            indoc! {"
                namespace Package2 {
                    function Bar() : Int {
                        Package1.Foo()
                    }
                }
            "}
            .into(),
        )],
        None,
    );
    let unit2 = compile(
        &store,
        &[package1],
        sources2,
        RuntimeCapabilityFlags::all(),
        &LanguageFeatures::none(),
    );
    assert!(unit2.errors.is_empty(), "{:#?}", unit2.errors);

    expect![[r#"
        Package:
            Item 0 [0-78] (Public):
                Namespace (Ident 9 [10-18] "Package2"): Item 1
            Item 1 [25-76] (Public):
                Parent: 0
                Callable 0 [25-76] (function):
                    name: Ident 1 [34-37] "Bar"
                    input: Pat 2 [37-39] [Type Unit]: Unit
                    output: Int
                    functors: empty set
                    body: SpecDecl 3 [25-76]: Impl:
                        Block 4 [46-76] [Type Int]:
                            Stmt 5 [56-70]: Expr: Expr 6 [56-70] [Type Int]: Call:
                                Expr 7 [56-68] [Type (Unit -> Int)]: Var: Item 1 (Package 1)
                                Expr 8 [68-70] [Type Unit]: Unit
                    adj: <none>
                    ctl: <none>
                    ctl-adj: <none>"#]]
    .assert_eq(&unit2.package.to_string());
}

#[test]
fn package_dependency_internal_error() {
    let mut store = PackageStore::new(super::core());

    let sources1 = SourceMap::new(
        [(
            "test".into(),
            indoc! {"
                namespace Package1 {
                    internal function Foo() : Int {
                        1
                    }
                }
            "}
            .into(),
        )],
        None,
    );
    let unit1 = compile(
        &store,
        &[],
        sources1,
        RuntimeCapabilityFlags::all(),
        &LanguageFeatures::none(),
    );
    assert!(unit1.errors.is_empty(), "{:#?}", unit1.errors);
    let package1 = store.insert(unit1);

    let sources2 = SourceMap::new(
        [(
            "test".into(),
            indoc! {"
                namespace Package2 {
                    function Bar() : Int {
                        Package1.Foo()
                    }
                }
            "}
            .into(),
        )],
        None,
    );
    let unit2 = compile(
        &store,
        &[package1],
        sources2,
        RuntimeCapabilityFlags::all(),
        &LanguageFeatures::none(),
    );

    let errors: Vec<_> = unit2
        .errors
        .iter()
        .map(|error| source_span(&unit2.sources, error))
        .collect();
    assert_eq!(vec![("test", Span { lo: 65, hi: 68 }),], errors);

    expect![[r#"
        Package:
            Item 0 [0-78] (Public):
                Namespace (Ident 9 [10-18] "Package2"): Item 1
            Item 1 [25-76] (Public):
                Parent: 0
                Callable 0 [25-76] (function):
                    name: Ident 1 [34-37] "Bar"
                    input: Pat 2 [37-39] [Type Unit]: Unit
                    output: Int
                    functors: empty set
                    body: SpecDecl 3 [25-76]: Impl:
                        Block 4 [46-76] [Type Int]:
                            Stmt 5 [56-70]: Expr: Expr 6 [56-70] [Type Int]: Call:
                                Expr 7 [56-68] [Type ?]: Var: Err
                                Expr 8 [68-70] [Type Unit]: Unit
                    adj: <none>
                    ctl: <none>
                    ctl-adj: <none>"#]]
    .assert_eq(&unit2.package.to_string());
}

#[test]
fn package_dependency_udt() {
    let mut store = PackageStore::new(super::core());

    let sources1 = SourceMap::new(
        [(
            "test".into(),
            indoc! {"
                namespace Package1 {
                    newtype Bar = Int;
                    function Foo(bar : Bar) : Int {
                        bar!
                    }
                }
            "}
            .into(),
        )],
        None,
    );
    let unit1 = compile(
        &store,
        &[],
        sources1,
        RuntimeCapabilityFlags::all(),
        &LanguageFeatures::none(),
    );
    assert!(unit1.errors.is_empty(), "{:#?}", unit1.errors);
    let package1 = store.insert(unit1);

    let sources2 = SourceMap::new(
        [(
            "test".into(),
            indoc! {"
                namespace Package2 {
                    function Baz() : Int {
                        Package1.Foo(Package1.Bar(1))
                    }
                }
            "}
            .into(),
        )],
        None,
    );
    let unit2 = compile(
        &store,
        &[package1],
        sources2,
        RuntimeCapabilityFlags::all(),
        &LanguageFeatures::none(),
    );
    assert!(unit2.errors.is_empty(), "{:#?}", unit2.errors);

    expect![[r#"
        Package:
            Item 0 [0-93] (Public):
                Namespace (Ident 11 [10-18] "Package2"): Item 1
            Item 1 [25-91] (Public):
                Parent: 0
                Callable 0 [25-91] (function):
                    name: Ident 1 [34-37] "Baz"
                    input: Pat 2 [37-39] [Type Unit]: Unit
                    output: Int
                    functors: empty set
                    body: SpecDecl 3 [25-91]: Impl:
                        Block 4 [46-91] [Type Int]:
                            Stmt 5 [56-85]: Expr: Expr 6 [56-85] [Type Int]: Call:
                                Expr 7 [56-68] [Type (UDT<"Bar": Item 1 (Package 1)> -> Int)]: Var: Item 2 (Package 1)
                                Expr 8 [69-84] [Type UDT<"Bar": Item 1 (Package 1)>]: Call:
                                    Expr 9 [69-81] [Type (Int -> UDT<"Bar": Item 1 (Package 1)>)]: Var: Item 1 (Package 1)
                                    Expr 10 [82-83] [Type Int]: Lit: Int(1)
                    adj: <none>
                    ctl: <none>
                    ctl-adj: <none>"#]]
    .assert_eq(&unit2.package.to_string());
}

#[test]
fn package_dependency_nested_udt() {
    let mut store = PackageStore::new(super::core());

    let sources1 = SourceMap::new(
        [(
            "test".into(),
            indoc! {"
                namespace Package1 {
                    newtype Bar = Int;
                    newtype Baz = Int;
                    newtype Foo = (bar : Bar, Baz);
                }
            "}
            .into(),
        )],
        None,
    );
    let unit1 = compile(
        &store,
        &[],
        sources1,
        RuntimeCapabilityFlags::all(),
        &LanguageFeatures::none(),
    );
    assert!(unit1.errors.is_empty(), "{:#?}", unit1.errors);
    let package1 = store.insert(unit1);

    let sources2 = SourceMap::new(
        [(
            "test".into(),
            indoc! {"
                namespace Package2 {
                    function Test() : Int {
                        let bar = Package1.Bar(1);
                        let baz = Package1.Baz(2);
                        let foo = Package1.Foo(bar, baz);
                        let inner : Package1.Bar = foo::bar;
                        let (_, other : Package1.Baz) = foo!;
                        inner!
                    }
                }
            "}
            .into(),
        )],
        None,
    );
    let unit2 = compile(
        &store,
        &[package1],
        sources2,
        RuntimeCapabilityFlags::all(),
        &LanguageFeatures::none(),
    );
    assert!(unit2.errors.is_empty(), "{:#?}", unit2.errors);

    expect![[r#"
        Package:
            Item 0 [0-274] (Public):
                Namespace (Ident 40 [10-18] "Package2"): Item 1
            Item 1 [25-272] (Public):
                Parent: 0
                Callable 0 [25-272] (function):
                    name: Ident 1 [34-38] "Test"
                    input: Pat 2 [38-40] [Type Unit]: Unit
                    output: Int
                    functors: empty set
                    body: SpecDecl 3 [25-272]: Impl:
                        Block 4 [47-272] [Type Int]:
                            Stmt 5 [57-83]: Local (Immutable):
                                Pat 6 [61-64] [Type UDT<"Bar": Item 1 (Package 1)>]: Bind: Ident 7 [61-64] "bar"
                                Expr 8 [67-82] [Type UDT<"Bar": Item 1 (Package 1)>]: Call:
                                    Expr 9 [67-79] [Type (Int -> UDT<"Bar": Item 1 (Package 1)>)]: Var: Item 1 (Package 1)
                                    Expr 10 [80-81] [Type Int]: Lit: Int(1)
                            Stmt 11 [92-118]: Local (Immutable):
                                Pat 12 [96-99] [Type UDT<"Baz": Item 2 (Package 1)>]: Bind: Ident 13 [96-99] "baz"
                                Expr 14 [102-117] [Type UDT<"Baz": Item 2 (Package 1)>]: Call:
                                    Expr 15 [102-114] [Type (Int -> UDT<"Baz": Item 2 (Package 1)>)]: Var: Item 2 (Package 1)
                                    Expr 16 [115-116] [Type Int]: Lit: Int(2)
                            Stmt 17 [127-160]: Local (Immutable):
                                Pat 18 [131-134] [Type UDT<"Foo": Item 3 (Package 1)>]: Bind: Ident 19 [131-134] "foo"
                                Expr 20 [137-159] [Type UDT<"Foo": Item 3 (Package 1)>]: Call:
                                    Expr 21 [137-149] [Type ((UDT<"Bar": Item 1 (Package 1)>, UDT<"Baz": Item 2 (Package 1)>) -> UDT<"Foo": Item 3 (Package 1)>)]: Var: Item 3 (Package 1)
                                    Expr 22 [149-159] [Type (UDT<"Bar": Item 1 (Package 1)>, UDT<"Baz": Item 2 (Package 1)>)]: Tuple:
                                        Expr 23 [150-153] [Type UDT<"Bar": Item 1 (Package 1)>]: Var: Local 7
                                        Expr 24 [155-158] [Type UDT<"Baz": Item 2 (Package 1)>]: Var: Local 13
                            Stmt 25 [169-205]: Local (Immutable):
                                Pat 26 [173-193] [Type UDT<"Bar": Item 1 (Package 1)>]: Bind: Ident 27 [173-178] "inner"
                                Expr 28 [196-204] [Type UDT<"Bar": Item 1 (Package 1)>]: Field:
                                    Expr 29 [196-199] [Type UDT<"Foo": Item 3 (Package 1)>]: Var: Local 19
                                    Path(FieldPath { indices: [0] })
                            Stmt 30 [214-251]: Local (Immutable):
                                Pat 31 [218-243] [Type (UDT<"Bar": Item 1 (Package 1)>, UDT<"Baz": Item 2 (Package 1)>)]: Tuple:
                                    Pat 32 [219-220] [Type UDT<"Bar": Item 1 (Package 1)>]: Discard
                                    Pat 33 [222-242] [Type UDT<"Baz": Item 2 (Package 1)>]: Bind: Ident 34 [222-227] "other"
                                Expr 35 [246-250] [Type (UDT<"Bar": Item 1 (Package 1)>, UDT<"Baz": Item 2 (Package 1)>)]: UnOp (Unwrap):
                                    Expr 36 [246-249] [Type UDT<"Foo": Item 3 (Package 1)>]: Var: Local 19
                            Stmt 37 [260-266]: Expr: Expr 38 [260-266] [Type Int]: UnOp (Unwrap):
                                Expr 39 [260-265] [Type UDT<"Bar": Item 1 (Package 1)>]: Var: Local 27
                    adj: <none>
                    ctl: <none>
                    ctl-adj: <none>"#]]
    .assert_eq(&unit2.package.to_string());
}

#[test]
fn std_dependency() {
    let mut store = PackageStore::new(super::core());
    let std = store.insert(super::std(&store, RuntimeCapabilityFlags::all()));
    let sources = SourceMap::new(
        [(
            "test".into(),
            indoc! {"
                namespace Foo {
                    open Microsoft.Quantum.Intrinsic;

                    operation Main() : Unit {
                        use q = Qubit();
                        X(q);
                    }
                }
            "}
            .into(),
        )],
        Some("Foo.Main()".into()),
    );

    let unit = compile(
        &store,
        &[std],
        sources,
        RuntimeCapabilityFlags::all(),
        &LanguageFeatures::none(),
    );
    assert!(unit.errors.is_empty(), "{:#?}", unit.errors);
}

#[test]
fn std_dependency_base_profile() {
    let mut store = PackageStore::new(super::core());
    let std = store.insert(super::std(&store, RuntimeCapabilityFlags::empty()));
    let sources = SourceMap::new(
        [(
            "test".into(),
            indoc! {"
                namespace Foo {
                    open Microsoft.Quantum.Intrinsic;

                    operation Main() : Unit {
                        use q = Qubit();
                        X(q);
                    }
                }
            "}
            .into(),
        )],
        Some("Foo.Main()".into()),
    );

    let unit = compile(
        &store,
        &[std],
        sources,
        RuntimeCapabilityFlags::empty(),
        &LanguageFeatures::none(),
    );
    assert!(unit.errors.is_empty(), "{:#?}", unit.errors);
}

#[test]
fn introduce_prelude_ambiguity() {
    let mut store = PackageStore::new(super::core());
    let std = store.insert(super::std(&store, RuntimeCapabilityFlags::all()));
    let sources = SourceMap::new(
        [(
            "test".into(),
            indoc! {"namespace Microsoft.Quantum.Canon {
                function Length () : () { }
            }
                namespace Foo {
                    function Main (): () { Length }
                }"}
            .into(),
        )],
        Some("Foo.Main()".into()),
    );

    let unit = compile(
        &store,
        &[std],
        sources,
        RuntimeCapabilityFlags::all(),
        &LanguageFeatures::none(),
    );
    let errors: Vec<Error> = unit.errors;
    assert!(
        errors.len() == 1
            && matches!(
                errors[0],
                Error(super::ErrorKind::Resolve(
                    super::resolve::Error::AmbiguousPrelude { .. }
                ))
            )
    );
}

#[test]
fn entry_parse_error() {
    let sources = SourceMap::new(
        [(
            "test".into(),
            "namespace Foo { operation B() : Unit {} }".into(),
        )],
        Some("Foo.B)".into()),
    );

    let unit = default_compile(sources);

    assert_eq!(
        unit.errors[0]
            .code()
            .expect("expected error code")
            .to_string(),
        "Qsc.Parse.Token"
    );

    assert_eq!(
        ("<entry>", Span { lo: 5, hi: 6 }),
        source_span(&unit.sources, &unit.errors[0])
    );
}

#[test]
fn two_files_error_eof() {
    let sources = SourceMap::new(
        [
            ("test1".into(), "namespace Foo {".into()),
            ("test2".into(), "namespace Bar {}".into()),
        ],
        None,
    );

    let unit = default_compile(sources);
    let errors: Vec<_> = unit
        .errors
        .iter()
        .map(|error| source_span(&unit.sources, error))
        .collect();

    assert_eq!(vec![("test1", Span { lo: 15, hi: 15 }),], errors);

    expect![[r#"
        Package:
            Item 0 [0-15] (Public):
                Namespace (Ident 0 [10-13] "Foo"): <empty>
            Item 1 [16-32] (Public):
                Namespace (Ident 1 [26-29] "Bar"): <empty>"#]]
    .assert_eq(&unit.package.to_string());
}

#[test]
fn unimplemented_call_from_dependency_produces_error() {
    let lib_sources = SourceMap::new(
        [(
            "lib".into(),
            indoc! {"
                namespace Foo {
                    @Unimplemented()
                    operation Bar() : Unit {}
                }
            "}
            .into(),
        )],
        None,
    );
    let mut store = PackageStore::new(super::core());
    let lib = compile(
        &store,
        &[],
        lib_sources,
        RuntimeCapabilityFlags::all(),
        &LanguageFeatures::none(),
    );
    assert!(lib.errors.is_empty(), "{:#?}", lib.errors);
    let lib = store.insert(lib);

    let sources = SourceMap::new(
        [(
            "test".into(),
            indoc! {"
                namespace Test {
                    open Foo;
                    operation Main() : Unit {
                        Bar();
                    }
                }
            "}
            .into(),
        )],
        None,
    );
    let unit = compile(
        &store,
        &[lib],
        sources,
        RuntimeCapabilityFlags::all(),
        &LanguageFeatures::none(),
    );
    expect![[r#"
        [
            Error(
                Resolve(
                    Unimplemented(
                        "Bar",
                        Span {
                            lo: 69,
                            hi: 72,
                        },
                    ),
                ),
            ),
        ]
    "#]]
    .assert_debug_eq(&unit.errors);
}

#[test]
fn unimplemented_attribute_call_within_unit_error() {
    let sources = SourceMap::new(
        [(
            "test".into(),
            indoc! {"
                namespace Foo {
                    @Unimplemented()
                    operation Bar() : Unit {}
                    operation Baz() : Unit {
                        Bar();
                    }
                }
            "}
            .into(),
        )],
        None,
    );
    let unit = default_compile(sources);
    expect![[r#"
        [
            Error(
                Resolve(
                    Unimplemented(
                        "Bar",
                        Span {
                            lo: 104,
                            hi: 107,
                        },
                    ),
                ),
            ),
        ]
    "#]]
    .assert_debug_eq(&unit.errors);
}

#[test]
fn unimplemented_attribute_with_non_unit_expr_error() {
    let sources = SourceMap::new(
        [(
            "test".into(),
            indoc! {"
                namespace Foo {
                    @Unimplemented(1)
                    operation Bar() : Unit {}
                }
            "}
            .into(),
        )],
        None,
    );
    let unit = default_compile(sources);
    expect![[r#"
        [
            Error(
                Lower(
                    InvalidAttrArgs(
                        "()",
                        Span {
                            lo: 34,
                            hi: 37,
                        },
                    ),
                ),
            ),
        ]
    "#]]
    .assert_debug_eq(&unit.errors);
}

#[test]
fn unimplemented_attribute_avoids_ambiguous_error_with_duplicate_names_in_scope() {
    let lib_sources = SourceMap::new(
        [(
            "lib".into(),
            indoc! {"
                namespace Foo {
                    @Unimplemented()
                    operation Bar() : Unit {}
                }
            "}
            .into(),
        )],
        None,
    );
    let mut store = PackageStore::new(super::core());
    let lib = compile(
        &store,
        &[],
        lib_sources,
        RuntimeCapabilityFlags::all(),
        &LanguageFeatures::none(),
    );
    assert!(lib.errors.is_empty(), "{:#?}", lib.errors);
    let lib = store.insert(lib);

    let sources = SourceMap::new(
        [(
            "test".into(),
            indoc! {"
                namespace Dependency {
                    operation Bar() : Unit {}
                }
                namespace Test {
                    open Foo;
                    open Dependency;
                    operation Main() : Unit {
                        Bar();
                    }
                }
            "}
            .into(),
        )],
        None,
    );
    let unit = compile(
        &store,
        &[lib],
        sources,
        RuntimeCapabilityFlags::all(),
        &LanguageFeatures::none(),
    );
    expect![[r#"
        []
    "#]]
    .assert_debug_eq(&unit.errors);
}

#[test]
<<<<<<< HEAD
fn reject_use_qubit_block_syntax_if_preview_feature_is_on() {
    let mut store = PackageStore::new(super::core());
    let std = store.insert(super::std(&store, RuntimeCapabilityFlags::empty()));
    let sources = SourceMap::new(
        [(
            "test".into(),
            indoc! {"
                namespace Foo {
                    open Microsoft.Quantum.Intrinsic;

                    operation Main() : Unit {
                        use q = Qubit() {
                            // some qubit operation here
                            // this should be a syntax error because
                            // we have the v2 preview syntax feature enabled
                            X(q);
                        };
                        
                    }
=======
fn duplicate_intrinsic_from_dependency() {
    let lib_sources = SourceMap::new(
        [(
            "lib".into(),
            indoc! {"
                namespace Foo {
                    operation Bar() : Unit { body intrinsic; }
>>>>>>> a2e65622
                }
            "}
            .into(),
        )],
<<<<<<< HEAD
        Some("Foo.Main()".into()),
    );

    let unit = compile(
        &store,
        &[std],
        sources,
        RuntimeCapabilityFlags::empty(),
        &vec![LanguageFeature::V2PreviewSyntax]
            .into_iter()
            .collect::<BTreeSet<_>>()
            .into(),
    );
    expect![[r#"
        [
            Error(
                Parse(
                    Error(
                        Token(
                            Semi,
                            Open(
                                Brace,
                            ),
                            Span {
                                lo: 120,
                                hi: 121,
                            },
                        ),
                    ),
                ),
            ),
        ]
    "#]]
    .assert_debug_eq(&unit.errors);
}
#[test]
fn accept_use_qubit_block_syntax_if_preview_feature_is_off() {
    let mut store = PackageStore::new(super::core());
    let std = store.insert(super::std(&store, RuntimeCapabilityFlags::empty()));
=======
        None,
    );

    let mut store = PackageStore::new(super::core());
    let lib = compile(&store, &[], lib_sources, RuntimeCapabilityFlags::all());
    assert!(lib.errors.is_empty(), "{:#?}", lib.errors);
    let lib = store.insert(lib);

>>>>>>> a2e65622
    let sources = SourceMap::new(
        [(
            "test".into(),
            indoc! {"
<<<<<<< HEAD
                namespace Foo {
                    open Microsoft.Quantum.Intrinsic;

                    operation Main() : Unit {
                        use q = Qubit() {
                            // some qubit operation here
                            // this should be a syntax error because
                            // we have the v2 preview syntax feature enabled
                            X(q);

                        };
                    }
=======
                namespace Test {
                    operation Bar() : Unit { body intrinsic; }
>>>>>>> a2e65622
                }
            "}
            .into(),
        )],
<<<<<<< HEAD
        Some("Foo.Main()".into()),
    );

    let unit = compile(
        &store,
        &[std],
        sources,
        RuntimeCapabilityFlags::empty(),
        &LanguageFeatures::none(),
    );
    assert!(unit.errors.is_empty(), "{:#?}", unit.errors);
=======
        None,
    );

    let unit = compile(&store, &[lib], sources, RuntimeCapabilityFlags::all());
    expect![[r#"
        [
            Error(
                Resolve(
                    DuplicateIntrinsic(
                        "Bar",
                        Span {
                            lo: 31,
                            hi: 34,
                        },
                    ),
                ),
            ),
        ]
    "#]]
    .assert_debug_eq(&unit.errors);
>>>>>>> a2e65622
}<|MERGE_RESOLUTION|>--- conflicted
+++ resolved
@@ -1107,27 +1107,6 @@
 }
 
 #[test]
-<<<<<<< HEAD
-fn reject_use_qubit_block_syntax_if_preview_feature_is_on() {
-    let mut store = PackageStore::new(super::core());
-    let std = store.insert(super::std(&store, RuntimeCapabilityFlags::empty()));
-    let sources = SourceMap::new(
-        [(
-            "test".into(),
-            indoc! {"
-                namespace Foo {
-                    open Microsoft.Quantum.Intrinsic;
-
-                    operation Main() : Unit {
-                        use q = Qubit() {
-                            // some qubit operation here
-                            // this should be a syntax error because
-                            // we have the v2 preview syntax feature enabled
-                            X(q);
-                        };
-                        
-                    }
-=======
 fn duplicate_intrinsic_from_dependency() {
     let lib_sources = SourceMap::new(
         [(
@@ -1135,103 +1114,44 @@
             indoc! {"
                 namespace Foo {
                     operation Bar() : Unit { body intrinsic; }
->>>>>>> a2e65622
-                }
-            "}
-            .into(),
-        )],
-<<<<<<< HEAD
-        Some("Foo.Main()".into()),
-    );
-
-    let unit = compile(
-        &store,
-        &[std],
-        sources,
-        RuntimeCapabilityFlags::empty(),
-        &vec![LanguageFeature::V2PreviewSyntax]
-            .into_iter()
-            .collect::<BTreeSet<_>>()
-            .into(),
-    );
-    expect![[r#"
-        [
-            Error(
-                Parse(
-                    Error(
-                        Token(
-                            Semi,
-                            Open(
-                                Brace,
-                            ),
-                            Span {
-                                lo: 120,
-                                hi: 121,
-                            },
-                        ),
-                    ),
-                ),
-            ),
-        ]
-    "#]]
-    .assert_debug_eq(&unit.errors);
-}
-#[test]
-fn accept_use_qubit_block_syntax_if_preview_feature_is_off() {
+                }
+            "}
+            .into(),
+        )],
+        None,
+    );
+
     let mut store = PackageStore::new(super::core());
-    let std = store.insert(super::std(&store, RuntimeCapabilityFlags::empty()));
-=======
-        None,
-    );
-
-    let mut store = PackageStore::new(super::core());
-    let lib = compile(&store, &[], lib_sources, RuntimeCapabilityFlags::all());
+    let lib = compile(
+        &store,
+        &[],
+        lib_sources,
+        RuntimeCapabilityFlags::all(),
+        &LanguageFeatures::none(),
+    );
     assert!(lib.errors.is_empty(), "{:#?}", lib.errors);
     let lib = store.insert(lib);
 
->>>>>>> a2e65622
-    let sources = SourceMap::new(
-        [(
-            "test".into(),
-            indoc! {"
-<<<<<<< HEAD
-                namespace Foo {
-                    open Microsoft.Quantum.Intrinsic;
-
-                    operation Main() : Unit {
-                        use q = Qubit() {
-                            // some qubit operation here
-                            // this should be a syntax error because
-                            // we have the v2 preview syntax feature enabled
-                            X(q);
-
-                        };
-                    }
-=======
+    let sources = SourceMap::new(
+        [(
+            "test".into(),
+            indoc! {"
                 namespace Test {
                     operation Bar() : Unit { body intrinsic; }
->>>>>>> a2e65622
-                }
-            "}
-            .into(),
-        )],
-<<<<<<< HEAD
-        Some("Foo.Main()".into()),
+                }
+            "}
+            .into(),
+        )],
+        None,
     );
 
     let unit = compile(
         &store,
-        &[std],
+        &[lib],
         sources,
-        RuntimeCapabilityFlags::empty(),
-        &LanguageFeatures::none(),
-    );
-    assert!(unit.errors.is_empty(), "{:#?}", unit.errors);
-=======
-        None,
-    );
-
-    let unit = compile(&store, &[lib], sources, RuntimeCapabilityFlags::all());
+        RuntimeCapabilityFlags::all(),
+        &LanguageFeatures::none(),
+    );
     expect![[r#"
         [
             Error(
@@ -1248,5 +1168,96 @@
         ]
     "#]]
     .assert_debug_eq(&unit.errors);
->>>>>>> a2e65622
+}
+#[test]
+fn reject_use_qubit_block_syntax_if_preview_feature_is_on() {
+    let mut store = PackageStore::new(super::core());
+    let std = store.insert(super::std(&store, RuntimeCapabilityFlags::empty()));
+    let sources = SourceMap::new(
+        [(
+            "test".into(),
+            indoc! {"
+                namespace Foo {
+                    open Microsoft.Quantum.Intrinsic;
+                    operation Main() : Unit {
+                        use q = Qubit() {
+                            // some qubit operation here
+                            // this should be a syntax error because
+                            // we have the v2 preview syntax feature enabled
+                            X(q);
+                        };
+                        
+                    }
+                }
+            "}
+            .into(),
+        )],
+        Some("Foo.Main()".into()),
+    );
+
+    let unit = compile(
+        &store,
+        &[std],
+        sources,
+        RuntimeCapabilityFlags::empty(),
+        &vec![LanguageFeature::V2PreviewSyntax]
+            .into_iter()
+            .collect::<BTreeSet<_>>()
+            .into(),
+    );
+    expect![[r#"
+        [
+            Error(
+                Parse(
+                    Error(
+                        Token(
+                            Semi,
+                            Open(
+                                Brace,
+                            ),
+                            Span {
+                                lo: 119,
+                                hi: 120,
+                            },
+                        ),
+                    ),
+                ),
+            ),
+        ]
+    "#]]
+    .assert_debug_eq(&unit.errors);
+}
+#[test]
+fn accept_use_qubit_block_syntax_if_preview_feature_is_off() {
+    let mut store = PackageStore::new(super::core());
+    let std = store.insert(super::std(&store, RuntimeCapabilityFlags::empty()));
+    let sources = SourceMap::new(
+        [(
+            "test".into(),
+            indoc! {"
+                namespace Foo {
+                    open Microsoft.Quantum.Intrinsic;
+                    operation Main() : Unit {
+                        use q = Qubit() {
+                            // some qubit operation here
+                            // this should be a syntax error because
+                            // we have the v2 preview syntax feature enabled
+                            X(q);
+                        };
+                    }
+                }
+            "}
+            .into(),
+        )],
+        Some("Foo.Main()".into()),
+    );
+
+    let unit = compile(
+        &store,
+        &[std],
+        sources,
+        RuntimeCapabilityFlags::empty(),
+        &LanguageFeatures::none(),
+    );
+    assert!(unit.errors.is_empty(), "{:#?}", unit.errors);
 }