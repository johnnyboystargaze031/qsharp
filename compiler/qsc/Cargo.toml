[package]
name = "qsc"
description = "Q# compiler"

version.workspace = true
authors.workspace = true
homepage.workspace = true
repository.workspace = true
edition.workspace = true
license.workspace = true

[dependencies]
clap = { workspace = true, features = ["derive", "cargo"] }
env_logger = { workspace = true }
log = { workspace = true }
miette = { workspace = true, features = ["fancy"] }
num-bigint = { workspace = true }
num-complex = { workspace = true }
qsc_codegen = { path = "../qsc_codegen" }
qsc_data_structures = { path = "../qsc_data_structures" }
qsc_eval = { path = "../qsc_eval" }
qsc_frontend = { path = "../qsc_frontend" }
qsc_ast = { path = "../qsc_ast" }
qsc_fir = { path = "../qsc_fir" }
qsc_hir = { path = "../qsc_hir" }
qsc_passes = { path = "../qsc_passes" }
<<<<<<< HEAD
qsc_runtime_capabilities = { path = "../qsc_runtime_capabilities" }
=======
qsc_project = { path = "../qsc_project", features = ["fs"] }
rustc-hash = { workspace = true }
>>>>>>> 137b3f06
thiserror = { workspace = true }

[dev-dependencies]
criterion = { workspace = true, features = ["cargo_bench_support"] }
expect-test = { workspace = true }
indoc = { workspace = true }

[lib]
bench = false

[[bin]]
name = "qsc"
bench = false

[[bin]]
name = "qsi"
bench = false

[[bench]]
name = "large"
harness = false

[[bench]]
name = "library"
harness = false

[[bench]]
name = "eval"
harness = false<|MERGE_RESOLUTION|>--- conflicted
+++ resolved
@@ -24,12 +24,9 @@
 qsc_fir = { path = "../qsc_fir" }
 qsc_hir = { path = "../qsc_hir" }
 qsc_passes = { path = "../qsc_passes" }
-<<<<<<< HEAD
+qsc_project = { path = "../qsc_project", features = ["fs"] }
 qsc_runtime_capabilities = { path = "../qsc_runtime_capabilities" }
-=======
-qsc_project = { path = "../qsc_project", features = ["fs"] }
 rustc-hash = { workspace = true }
->>>>>>> 137b3f06
 thiserror = { workspace = true }
 
 [dev-dependencies]
